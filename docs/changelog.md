--- conflicted
+++ resolved
@@ -10,20 +10,22 @@
 
 ## In progress
 
-<<<<<<< HEAD
 * **Breaking changes**:
     * `Query`, `Request` and `Response` are not anymore attached to the
       `Protocol` class. They are now declared at the `Roll` class level.
       It allows easier subclassing and customization of these parts.
       ([#30](https://github.com/pyrates/roll/pull/30))
-
-=======
 * Only set the body and Content-Length header when necessary
   ([#31](https://github.com/pyrates/roll/pull/31))
->>>>>>> ea2d3f3c
+
 
 ## 0.6.0 — 2017-11-22
 
+* **Breaking changes**:
+    * `options` extension is no more applied by default
+      ([#16](https://github.com/pyrates/roll/pull/16))
+    * deprecated `req` pytest fixture is now removed
+      ([#9](https://github.com/pyrates/roll/pull/9))
 * Changed `Roll.hook` signature to also accept kwargs
   ([#5](https://github.com/pyrates/roll/pull/5))
 * `json` shorcut sets `utf-8` charset in `Content-Type` header
@@ -37,31 +39,26 @@
   ([#21](https://github.com/pyrates/roll/pull/21))
 * Allow to set multiple `Set-Cookie` headers
   ([#23](https://github.com/pyrates/roll/pull/23))
-* **Breaking changes**:
-    * `options` extension is no more applied by default
-      ([#16](https://github.com/pyrates/roll/pull/16))
-    * deprecated `req` pytest fixture is now removed
-      ([#9](https://github.com/pyrates/roll/pull/9))
 
 ## 0.5.0 — 2017-09-21
 
-* Add documentation.
-* Move project to Github.
 * **Breaking change**:
   order of parameters in events is always `request`, `response` and
   optionnaly `error` if any, in that particular order.
+* Add documentation.
+* Move project to Github.
 
 ## 0.4.0 — 2017-09-21
 
-* Switch routes from kua to autoroutes for performances.
 * **Breaking change**:
   routes placeholder syntax changed from `:parameter` to `{parameter}`
+* Switch routes from kua to autoroutes for performances.
 
 ## 0.3.0 — 2017-09-21
 
-* Improve benchmarks and overall performances.
 * **Breaking change**:
   `cors` extension parameter is no longer `value` but `origin`
+* Improve benchmarks and overall performances.
 
 ## 0.2.0 — 2017-08-25
 
