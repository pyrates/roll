--- conflicted
+++ resolved
@@ -142,16 +142,10 @@
     """Responsible of parsing the request and writing the response."""
 
     __slots__ = ('app', 'req', 'parser', 'resp', 'writer')
-<<<<<<< HEAD
-=======
     _BODYLESS_METHODS = ('HEAD', 'CONNECT')
     _BODYLESS_STATUSES = (HTTPStatus.CONTINUE, HTTPStatus.SWITCHING_PROTOCOLS,
                           HTTPStatus.PROCESSING, HTTPStatus.NO_CONTENT,
                           HTTPStatus.NOT_MODIFIED)
-    Query = Query
-    Request = Request
-    Response = Response
->>>>>>> ea2d3f3c
     RequestParser = HttpRequestParser
 
     def __init__(self, app):
